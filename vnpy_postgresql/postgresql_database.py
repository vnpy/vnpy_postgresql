--- conflicted
+++ resolved
@@ -416,10 +416,7 @@
             (DbTickData.symbol == symbol)
             & (DbTickData.exchange == exchange.value)
         )
-<<<<<<< HEAD
         count: int = d.execute()
-=======
-        count = d.execute()
 
         # 删除Tick汇总数据
         d2: ModelDelete = DbTickOverview.delete().where(
@@ -428,7 +425,6 @@
         )
         d2.execute()
 
->>>>>>> bfcaa916
         return count
 
     def get_bar_overview(self) -> List[BarOverview]:
